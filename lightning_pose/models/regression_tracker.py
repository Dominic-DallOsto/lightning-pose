"""Models that produce (x, y) coordinates of keypoints from images."""

from omegaconf import DictConfig
import torch
from torch import nn
from torchtyping import TensorType, patch_typeguard
from typeguard import typechecked
from typing import Any, Callable, Dict, List, Optional, Tuple, Union
from typing_extensions import Literal

from lightning_pose.losses.factory import LossFactory
from lightning_pose.losses.losses import RegressionRMSELoss
from lightning_pose.models.base import (
    BaseBatchDict,
    BaseSupervisedTracker,
    SemiSupervisedTrackerMixin,
)
from lightning_pose.models.simclr_resnet import get_resnet

patch_typeguard()  # use before @typechecked


@typechecked
class RegressionTracker(BaseSupervisedTracker):
    """Base model that produces (x, y) predictions of keypoints from images."""

    def __init__(
        self,
        num_keypoints: int,
        loss_factory: LossFactory,
        backbone: Literal[
            "resnet18", "resnet34", "resnet50", "resnet101", "resnet152",
            "resnet50_3d", "resnet50_contrastive", "resnet50_custom_c_256", "resnet50_custom_c_512",
            "resnet50_custom_c_nc", "resnet50_animal_apose", "resnet50_animal_ap10k", "efficientnet_b0", 
            "resnet50_human_coco", "resnet50_human_coco_dark", "resnet50_human_jhmdb", "resnet50_human_res_rle",
            "resnet50_human_top_res", "efficientnet_b1", "efficientnet_b2"] = "resnet50",
        pretrained: bool = True,
        last_resnet_layer_to_get: int = -2,
        representation_dropout_rate: float = 0.2,
        torch_seed: int = 123,
        lr_scheduler: str = "multisteplr",
        lr_scheduler_params: Optional[Union[DictConfig, dict]] = None,
        do_context: bool = False,
    ) -> None:
        """Base model that produces (x, y) coordinates of keypoints from images.

        Args:
            num_keypoints: number of body parts
            loss_factory: object to orchestrate loss computation
            backbone: ResNet or EfficientNet variant to be used
            pretrained: True to load pretrained imagenet weights
            last_resnet_layer_to_get: skip final layers of backbone model
            representation_dropout_rate: dropout in the final fully connected
                layers
            torch_seed: make weight initialization reproducible
            lr_scheduler: how to schedule learning rate
                multisteplr
            lr_scheduler_params: params for specific learning rate schedulers
                multisteplr: milestones, gamma
            do_context: use temporal context frames to improve predictions

        """

        # for reproducible weight initialization
        torch.manual_seed(torch_seed)

        super().__init__(
            backbone=backbone,
            pretrained=pretrained,
            last_resnet_layer_to_get=last_resnet_layer_to_get,
            lr_scheduler=lr_scheduler,
            lr_scheduler_params=lr_scheduler_params,
        )
        self.num_keypoints = num_keypoints
        self.num_targets = self.num_keypoints * 2
        self.loss_factory = loss_factory
        self.final_layer = nn.Linear(self.num_fc_input_features, self.num_targets)
        # TODO: consider removing dropout
        self.representation_dropout = nn.Dropout(p=representation_dropout_rate)
        self.torch_seed = torch_seed
        self.do_context = do_context
        if self.mode == "2d":
            self.unnormalized_weights = nn.parameter.Parameter(
                torch.Tensor([[0.2, 0.2, 0.2, 0.2, 0.2]]), requires_grad=False)
            self.representation_fc = lambda x: x @ torch.transpose(
                nn.functional.softmax(self.unnormalized_weights), 0, 1)
        elif self.mode == "3d":
            self.unnormalized_weights = nn.parameter.Parameter(
                torch.Tensor([[0.125, 0.125, 0.125, 0.125, 0.125, 0.125, 0.125, 0.125]]),
                requires_grad=False
            )
            self.representation_fc = lambda x: x @ torch.transpose(
                nn.functional.softmax(self.unnormalized_weights), 0, 1)

        # use this to log auxiliary information: rmse on labeled data
        self.rmse_loss = RegressionRMSELoss()

        # necessary so we don't have to pass in model arguments when loading
        self.save_hyperparameters(ignore="loss_factory")  # cannot be pickled

    @staticmethod
    def reshape_representation(
        representation: TensorType["batch", "features", "rep_height", "rep_width"]
    ) -> TensorType["batch", "features"]:
        return representation.reshape(representation.shape[0], representation.shape[1])

    def forward(
        self,
        images: Union[
            TensorType["batch", "channels":3, "image_height", "image_width"],
            TensorType["batch", "frames", "channels":3, "image_height", "image_width"]]
    ) -> TensorType["num_valid_outputs", "two_x_num_keypoints"]:
        """Forward pass through the network."""
<<<<<<< HEAD
        representations = self.get_representations(images)
        print(representations.shape)
        if self.do_context:
            # output of line below is of shape (batch, features, height, width, 1)
            representations = self.representation_fc(representations)
            # output of line below is of shape (batch, features, height, width)
            representations = torch.squeeze(representations, 4)
        out = self.final_layer(self.reshape_representation(representations))
=======
        # see input lines for shape of "images"
        representations = self.get_representations(images, self.do_context)
        # "representations" is shape (batch, features, rep_height, rep_width)
        reps_reshaped = self.reshape_representation(representations)
        # reps_reshaped = self.representation_dropout(reps_reshaped)
        # after reshaping, is shape (batch, features)
        out = self.final_layer(reps_reshaped)
        # "out" is shape (num_valid_outputs, 2 * num_keypoints) where `num_valid_outputs` is not
        # necessarily the same as `batch` for context models (using unlabeled video data)
>>>>>>> 052570f9
        return out

    def get_loss_inputs_labeled(self, batch_dict: BaseBatchDict) -> dict:
        """Return predicted coordinates for a batch of data."""
<<<<<<< HEAD
        representation = self.get_representations(batch_dict["images"])
        print("loss inputs: " + representation.shape)
        predicted_keypoints = self.final_layer(
            self.reshape_representation(representation)
        )
=======
        predicted_keypoints = self.forward(batch_dict["images"])
>>>>>>> 052570f9
        return {
            "keypoints_targ": batch_dict["keypoints"],
            "keypoints_pred": predicted_keypoints,
        }

    def predict_step(
        self,
        batch: Union[dict, torch.Tensor],
        batch_idx: int,
    ) -> Tuple[torch.Tensor, torch.Tensor]:
        """Predict keypoints for a batch of video frames.
        assuming a DALI video loader is passed in
        trainer = Trainer(devices=8, accelerator="gpu")
        predictions = trainer.predict(model, data_loader)
        """
        if isinstance(batch, dict):
            # labeled image dataloaders
            images = batch["images"]
        else:
            # unlabeled dali video dataloaders
            images = batch
        # images -> keypoints
        predicted_keypoints = self.forward(images)
        confidence = torch.zeros((predicted_keypoints.shape[0], predicted_keypoints.shape[1] // 2))
        return predicted_keypoints, confidence


@typechecked
class SemiSupervisedRegressionTracker(SemiSupervisedTrackerMixin, RegressionTracker):
    """Model produces vectors of keypoints from labeled/unlabeled images."""

    @typechecked
    def __init__(
        self,
        num_keypoints: int,
        loss_factory: LossFactory,
        loss_factory_unsupervised: LossFactory,
        backbone: Literal[
            "resnet18", "resnet34", "resnet50", "resnet101", "resnet152",
            "resnet50_3d", "resnet50_contrastive", "resnet50_custom_c_256", "resnet50_custom_c_512",
            "resnet50_custom_c_nc", "resnet50_animal_apose", "resnet50_animal_ap10k", "efficientnet_b0", 
            "resnet50_human_coco", "resnet50_human_coco_dark", "resnet50_human_jhmdb", "resnet50_human_res_rle",
            "resnet50_human_top_res", "efficientnet_b1", "efficientnet_b2"] = "resnet50",
        pretrained: bool = True,
        last_resnet_layer_to_get: int = -2,
        representation_dropout_rate: float = 0.2,
        torch_seed: int = 123,
        lr_scheduler: str = "multisteplr",
        lr_scheduler_params: Optional[Union[DictConfig, dict]] = None,
        do_context: bool = False,
    ) -> None:
        """

        Args:
            num_keypoints: number of body parts
            loss_factory: object to orchestrate supervised loss computation
            loss_factory_unsupervised: object to orchestrate unsupervised loss
                computation
            backbone: ResNet or EfficientNet variant to be used
            pretrained: True to load pretrained imagenet weights
            last_resnet_layer_to_get: skip final layers of original model
            representation_dropout_rate: dropout in the final fully connected
                layers
            torch_seed: make weight initialization reproducible
            lr_scheduler: how to schedule learning rate
                multisteplr
            lr_scheduler_params: params for specific learning rate schedulers
                multisteplr: milestones, gamma
            do_context: use temporal context frames to improve predictions

        """
        super().__init__(
            num_keypoints=num_keypoints,
            loss_factory=loss_factory,
            backbone=backbone,
            pretrained=pretrained,
            representation_dropout_rate=representation_dropout_rate,
            last_resnet_layer_to_get=last_resnet_layer_to_get,
            torch_seed=torch_seed,
            lr_scheduler=lr_scheduler,
            lr_scheduler_params=lr_scheduler_params,
            do_context=do_context,
        )
        self.loss_factory_unsup = loss_factory_unsupervised
        loss_names = loss_factory_unsupervised.loss_instance_dict.keys()
        if "unimodal_mse" in loss_names or "unimodal_wasserstein" in loss_names:
            raise ValueError("cannot use unimodal loss in regression tracker")

        # this attribute will be modified by AnnealWeight callback during training
        self.total_unsupervised_importance = torch.tensor(1.0)
        # self.register_buffer("total_unsupervised_importance", torch.tensor(1.0))

    @typechecked
    def get_loss_inputs_unlabeled(
        self,
        batch: Union[
            TensorType["seq_len", "RGB":3, "image_height", "image_width", float],
            TensorType["seq_len", "context":5, "RGB":3, "image_height", "image_width", float]
        ],
    ) -> dict:
        """Return predicted heatmaps and their softmaxes (estimated keypoints)."""
        predicted_keypoints = self.forward(batch)
        return {"keypoints_pred": predicted_keypoints}<|MERGE_RESOLUTION|>--- conflicted
+++ resolved
@@ -111,16 +111,6 @@
             TensorType["batch", "frames", "channels":3, "image_height", "image_width"]]
     ) -> TensorType["num_valid_outputs", "two_x_num_keypoints"]:
         """Forward pass through the network."""
-<<<<<<< HEAD
-        representations = self.get_representations(images)
-        print(representations.shape)
-        if self.do_context:
-            # output of line below is of shape (batch, features, height, width, 1)
-            representations = self.representation_fc(representations)
-            # output of line below is of shape (batch, features, height, width)
-            representations = torch.squeeze(representations, 4)
-        out = self.final_layer(self.reshape_representation(representations))
-=======
         # see input lines for shape of "images"
         representations = self.get_representations(images, self.do_context)
         # "representations" is shape (batch, features, rep_height, rep_width)
@@ -130,20 +120,11 @@
         out = self.final_layer(reps_reshaped)
         # "out" is shape (num_valid_outputs, 2 * num_keypoints) where `num_valid_outputs` is not
         # necessarily the same as `batch` for context models (using unlabeled video data)
->>>>>>> 052570f9
         return out
 
     def get_loss_inputs_labeled(self, batch_dict: BaseBatchDict) -> dict:
         """Return predicted coordinates for a batch of data."""
-<<<<<<< HEAD
-        representation = self.get_representations(batch_dict["images"])
-        print("loss inputs: " + representation.shape)
-        predicted_keypoints = self.final_layer(
-            self.reshape_representation(representation)
-        )
-=======
         predicted_keypoints = self.forward(batch_dict["images"])
->>>>>>> 052570f9
         return {
             "keypoints_targ": batch_dict["keypoints"],
             "keypoints_pred": predicted_keypoints,
